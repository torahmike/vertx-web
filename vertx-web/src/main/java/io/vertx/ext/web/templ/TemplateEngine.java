/*
 * Copyright 2014 Red Hat, Inc.
 *
 *  All rights reserved. This program and the accompanying materials
 *  are made available under the terms of the Eclipse Public License v1.0
 *  and Apache License v2.0 which accompanies this distribution.
 *
 *  The Eclipse Public License is available at
 *  http://www.eclipse.org/legal/epl-v10.html
 *
 *  The Apache License v2.0 is available at
 *  http://www.opensource.org/licenses/apache2.0.php
 *
 *  You may elect to redistribute this code under either of these licenses.
 */

package io.vertx.ext.web.templ;

import io.vertx.codegen.annotations.VertxGen;
import io.vertx.core.AsyncResult;
import io.vertx.core.Handler;
import io.vertx.core.buffer.Buffer;
import io.vertx.ext.web.RoutingContext;

/**
 * A template engine uses a specific template and the data in a routing context to render a resource into a buffer.
 * <p>
 * Concrete implementations exist for several well-known template engines.
 *
 * @author <a href="http://tfox.org">Tim Fox</a>
 */
@VertxGen
public interface TemplateEngine {

  /**
   * Render
   * @param context  the routing context
<<<<<<< HEAD
   * @param templateBasePath  the base-path to template
   * @param templateRelativePath  relative path based on templateBasePath to template file
   * @param handler  the handler that will be called with a result containing the buffer or a failure.
   */
  void render(RoutingContext context, String templateBasePath, String templateRelativePath, Handler<AsyncResult<Buffer>> handler);
=======
   * @param templateDirectory  the template directory to use
   * @param templateFileName  the relative template file name to use
   * @param handler  the handler that will be called with a result containing the buffer or a failure.
   */
  void render(RoutingContext context, String templateDirectory, String templateFileName, Handler<AsyncResult<Buffer>> handler);
>>>>>>> 9762e532

  /**
   * Returns true if the template engine caches template files. If false, then template files are freshly loaded each
   * time they are used.
   *
   * @return True if template files are cached; otherwise, false.
   */
  default boolean isCachingEnabled() {
    return false;
  }
}<|MERGE_RESOLUTION|>--- conflicted
+++ resolved
@@ -35,19 +35,11 @@
   /**
    * Render
    * @param context  the routing context
-<<<<<<< HEAD
-   * @param templateBasePath  the base-path to template
-   * @param templateRelativePath  relative path based on templateBasePath to template file
-   * @param handler  the handler that will be called with a result containing the buffer or a failure.
-   */
-  void render(RoutingContext context, String templateBasePath, String templateRelativePath, Handler<AsyncResult<Buffer>> handler);
-=======
    * @param templateDirectory  the template directory to use
    * @param templateFileName  the relative template file name to use
    * @param handler  the handler that will be called with a result containing the buffer or a failure.
    */
   void render(RoutingContext context, String templateDirectory, String templateFileName, Handler<AsyncResult<Buffer>> handler);
->>>>>>> 9762e532
 
   /**
    * Returns true if the template engine caches template files. If false, then template files are freshly loaded each
