/*
 * Copyright 2014 Red Hat, Inc.
 *
 *  All rights reserved. This program and the accompanying materials
 *  are made available under the terms of the Eclipse Public License v1.0
 *  and Apache License v2.0 which accompanies this distribution.
 *
 *  The Eclipse Public License is available at
 *  http://www.eclipse.org/legal/epl-v10.html
 *
 *  The Apache License v2.0 is available at
 *  http://www.opensource.org/licenses/apache2.0.php
 *
 *  You may elect to redistribute this code under either of these licenses.
 */

package io.vertx.ext.web.handler.impl;

import io.vertx.core.*;
import io.vertx.core.file.FileProps;
import io.vertx.core.file.FileSystem;
import io.vertx.core.file.FileSystemException;
import io.vertx.core.http.HttpMethod;
import io.vertx.core.http.HttpServerRequest;
import io.vertx.core.http.impl.MimeMapping;
import io.vertx.core.json.JsonArray;
import io.vertx.core.logging.Logger;
import io.vertx.core.logging.LoggerFactory;
import io.vertx.ext.web.RoutingContext;
import io.vertx.ext.web.handler.StaticHandler;
import io.vertx.ext.web.impl.LRUCache;
import io.vertx.ext.web.impl.Utils;

import java.io.File;
import java.nio.charset.Charset;
import java.nio.file.NoSuchFileException;
import java.text.DateFormat;
import java.text.ParseException;
import java.util.*;
import java.util.concurrent.Callable;
import java.util.regex.Matcher;
import java.util.regex.Pattern;

import static io.netty.handler.codec.http.HttpResponseStatus.*;

/**
 * Static web server
 * Parts derived from Yoke
 *
 * @author <a href="http://tfox.org">Tim Fox</a>
 * @author <a href="http://pmlopes@gmail.com">Paulo Lopes</a>
 */
public class StaticHandlerImpl implements StaticHandler {

  private static final Logger log = LoggerFactory.getLogger(StaticHandlerImpl.class);
  private static final String defaultContentEncoding = Charset.defaultCharset().name();

  private final DateFormat dateTimeFormatter = Utils.createRFC1123DateTimeFormatter();
  private Map<String, CacheEntry> propsCache;
  private String webRoot = DEFAULT_WEB_ROOT;
  private long maxAgeSeconds = DEFAULT_MAX_AGE_SECONDS; // One day
  private boolean directoryListing = DEFAULT_DIRECTORY_LISTING;
  private String directoryTemplateResource = DEFAULT_DIRECTORY_TEMPLATE;
  private String directoryTemplate;
  private boolean includeHidden = DEFAULT_INCLUDE_HIDDEN;
  private boolean filesReadOnly = DEFAULT_FILES_READ_ONLY;
  private boolean cachingEnabled = DEFAULT_CACHING_ENABLED;
  private long cacheEntryTimeout = DEFAULT_CACHE_ENTRY_TIMEOUT;
  private String indexPage = DEFAULT_INDEX_PAGE;
  private int maxCacheSize = DEFAULT_MAX_CACHE_SIZE;
  private boolean rangeSupport = DEFAULT_RANGE_SUPPORT;
  private boolean allowRootFileSystemAccess = DEFAULT_ROOT_FILESYSTEM_ACCESS;

  // These members are all related to auto tuning of synchronous vs asynchronous file system access
  private static int NUM_SERVES_TUNING_FS_ACCESS = 1000;
  private boolean alwaysAsyncFS = DEFAULT_ALWAYS_ASYNC_FS;
  private long maxAvgServeTimeNanoSeconds = DEFAULT_MAX_AVG_SERVE_TIME_NS;
  private boolean tuning = DEFAULT_ENABLE_FS_TUNING;
  private long totalTime;
  private long numServesBlocking;
  private boolean useAsyncFS;
  private long nextAvgCheck = NUM_SERVES_TUNING_FS_ACCESS;

  private final ClassLoader classLoader;

  public StaticHandlerImpl(String root, ClassLoader classLoader) {
    this.classLoader = classLoader;
    setRoot(root);
  }

  public StaticHandlerImpl() {
    classLoader = null;
  }

  private String directoryTemplate(Vertx vertx) {
    if (directoryTemplate == null) {
      directoryTemplate = Utils.readFileToString(vertx, directoryTemplateResource);
    }
    return directoryTemplate;
  }

  /**
   * Create all required header so content can be cache by Caching servers or Browsers
   *
   * @param request base HttpServerRequest
   * @param props   file properties
   */
  private void writeCacheHeaders(HttpServerRequest request, FileProps props) {

    MultiMap headers = request.response().headers();

    if (cachingEnabled) {
      // We use cache-control and last-modified
      // We *do not use* etags and expires (since they do the same thing - redundant)
      headers.set("cache-control", "public, max-age=" + maxAgeSeconds);
      headers.set("last-modified", dateTimeFormatter.format(props.lastModifiedTime()));
    }

    // date header is mandatory
    headers.set("date", dateTimeFormatter.format(new Date()));
  }

  @Override
  public void handle(RoutingContext context) {
    HttpServerRequest request = context.request();
    if (request.method() != HttpMethod.GET && request.method() != HttpMethod.HEAD) {
      if (log.isTraceEnabled()) log.trace("Not GET or HEAD so ignoring request");
      context.next();
    } else {
      String path = context.normalisedPath();
      // if the normalized path is null it cannot be resolved
      if (path == null) {
        log.warn("Invalid path: " + context.request().path() + " so returning 404");
        context.fail(NOT_FOUND.code());
        return;
      }

      // only root is known for sure to be a directory. all other directories must be identified as such.
      if (!directoryListing && "/".equals(path)) {
        path = indexPage;
      }

      // can be called recursive for index pages
      sendStatic(context, path);

    }
  }

  private void sendStatic(RoutingContext context, String path) {

    String file = null;

    if (!includeHidden) {
      file = getFile(path, context);
      int idx = file.lastIndexOf('/');
      String name = file.substring(idx + 1);
      if (name.length() > 0 && name.charAt(0) == '.') {
        context.fail(NOT_FOUND.code());
        return;
      }
    }

    // Look in cache
    CacheEntry entry;
    if (cachingEnabled) {
      entry = propsCache().get(path);
      if (entry != null) {
        HttpServerRequest request = context.request();
        if ((filesReadOnly || !entry.isOutOfDate()) && entry.shouldUseCached(request)) {
          context.response().setStatusCode(NOT_MODIFIED.code()).end();
          return;
        }
      }
    }

    if (file == null) {
      file = getFile(path, context);
    }

    String sfile = file;

    // Need to read the props from the filesystem
    getFileProps(context, file, res -> {
      if (res.succeeded()) {
        FileProps fprops = res.result();
        if (fprops == null) {
          // File does not exist
          context.fail(NOT_FOUND.code());
        } else if (fprops.isDirectory()) {
          sendDirectory(context, path, sfile);
        } else {
          propsCache().put(path, new CacheEntry(fprops, System.currentTimeMillis()));
          sendFile(context, sfile, fprops);
        }
      } else {
        if (res.cause() instanceof NoSuchFileException || (res.cause().getCause() != null && res.cause().getCause() instanceof NoSuchFileException)) {
          context.fail(NOT_FOUND.code());
        } else {
          context.fail(res.cause());
        }
      }
    });
  }

  private void sendDirectory(RoutingContext context, String path, String file) {
    if (directoryListing) {
      sendDirectoryListing(file, context);
    } else if (indexPage != null) {
      // send index page
      String indexPath;
      if (path.endsWith("/") && indexPage.startsWith("/")) {
        indexPath = path + indexPage.substring(1);
      } else if (!path.endsWith("/") && !indexPage.startsWith("/")) {
        indexPath = path + "/" + indexPage.substring(1);
      } else {
        indexPath = path + indexPage;
      }
      // recursive call
      sendStatic(context, indexPath);

    } else {
      // Directory listing denied
      context.fail(FORBIDDEN.code());
    }
  }

  private <T> T wrapInTCCLSwitch(Callable<T> callable) {
    try {
      if (classLoader == null) {
        return callable.call();
      } else {
        final ClassLoader original = Thread.currentThread().getContextClassLoader();
        try {
          Thread.currentThread().setContextClassLoader(classLoader);
          return callable.call();
        } finally {
          Thread.currentThread().setContextClassLoader(original);
        }
      }
    } catch (Exception e) {
      throw new RuntimeException(e);
    }
  }

  private synchronized void getFileProps(RoutingContext context, String file, Handler<AsyncResult<FileProps>> resultHandler) {
    FileSystem fs = context.vertx().fileSystem();
    if (alwaysAsyncFS || useAsyncFS) {
      wrapInTCCLSwitch(() -> fs.props(file, resultHandler));
    } else {
      // Use synchronous access - it might well be faster!
      long start = 0;
      if (tuning) {
        start = System.nanoTime();
      }
      try {
        FileProps props = wrapInTCCLSwitch(() -> fs.propsBlocking(file));

        if (tuning) {
          long end = System.nanoTime();
          long dur = end - start;
          totalTime += dur;
          numServesBlocking++;
          if (numServesBlocking == Long.MAX_VALUE) {
            // Unlikely.. but...
            resetTuning();
          } else if (numServesBlocking == nextAvgCheck) {
            double avg = (double) totalTime / numServesBlocking;
            if (avg > maxAvgServeTimeNanoSeconds) {
              useAsyncFS = true;
              log.info("Switching to async file system access in static file server as fs access is slow! (Average access time of " + avg + " ns)");
              tuning = false;
            }
            nextAvgCheck += NUM_SERVES_TUNING_FS_ACCESS;
          }
        }
        resultHandler.handle(Future.succeededFuture(props));
      } catch (RuntimeException e) {
        resultHandler.handle(Future.failedFuture(e.getCause()));
      }
    }
  }

  private void resetTuning() {
    // Reset
    nextAvgCheck = NUM_SERVES_TUNING_FS_ACCESS;
    totalTime = 0;
    numServesBlocking = 0;
  }

  private static final Pattern RANGE = Pattern.compile("^bytes=(\\d+)-(\\d*)$");

  private void sendFile(RoutingContext context, String file, FileProps fileProps) {
    HttpServerRequest request = context.request();

    Long offset = null;
    Long end = null;
    MultiMap headers = null;

    if (rangeSupport) {
      // check if the client is making a range request
      String range = request.getHeader("Range");
      // end byte is length - 1
      end = fileProps.size() - 1;

      if (range != null) {
        Matcher m = RANGE.matcher(range);
        if (m.matches()) {
          try {
            String part = m.group(1);
            // offset cannot be empty
            offset = Long.parseLong(part);
            // offset must fall inside the limits of the file
            if (offset < 0 || offset >= fileProps.size()) {
              throw new IndexOutOfBoundsException();
            }
            // length can be empty
            part = m.group(2);
            if (part != null && part.length() > 0) {
              // ranges are inclusive
              end = Long.parseLong(part);
              // offset must fall inside the limits of the file
              if (end < offset || end >= fileProps.size()) {
                throw new IndexOutOfBoundsException();
              }
            }
          } catch (NumberFormatException | IndexOutOfBoundsException e) {
            context.fail(REQUESTED_RANGE_NOT_SATISFIABLE.code());
            return;
          }
        }
      }

      // notify client we support range requests
      headers = request.response().headers();
      headers.set("Accept-Ranges", "bytes");
      // send the content length even for HEAD requests
      headers.set("Content-Length", Long.toString(end + 1 - (offset == null ? 0 : offset)));
    }

    writeCacheHeaders(request, fileProps);

    if (request.method() == HttpMethod.HEAD) {
      request.response().end();
    } else {
      if (rangeSupport && offset != null) {
        // must return content range
        headers.set("Content-Range", "bytes " + offset + "-" + end + "/" + fileProps.size());
        // return a partial response
        request.response().setStatusCode(PARTIAL_CONTENT.code());

        // Wrap the sendFile operation into a TCCL switch, so the file resolver would find the file from the set
        // classloader (if any).
        final Long finalOffset = offset;
        final Long finalEnd = end;
<<<<<<< HEAD
        wrapInTCCLSwitch(() ->
            request.response().sendFile(file, finalOffset, finalEnd + 1, res2 -> {
              if (res2.failed()) {
                context.fail(res2.cause());
              }
            }));
=======
        wrapInTCCLSwitch(() -> {
          // guess content type
          String contentType = MimeMapping.getMimeTypeForFilename(file);
          if (contentType != null) {
            if (contentType.startsWith("text")) {
              request.response().putHeader("Content-Type", contentType + ";charset=" + defaultContentEncoding);
            } else {
              request.response().putHeader("Content-Type", contentType);
            }
          }

          return request.response().sendFile(file, finalOffset, finalEnd + 1, res2 -> {
            if (res2.failed()) {
              context.fail(res2.cause());
            }
          });
        }, null);
>>>>>>> a940aa01
      } else {
        // Wrap the sendFile operation into a TCCL switch, so the file resolver would find the file from the set
        // classloader (if any).
        wrapInTCCLSwitch(() -> {
          // guess content type
          String contentType = MimeMapping.getMimeTypeForFilename(file);
          if (contentType != null) {
            if (contentType.startsWith("text")) {
              request.response().putHeader("Content-Type", contentType + ";charset=" + defaultContentEncoding);
            } else {
              request.response().putHeader("Content-Type", contentType);
            }
          }

          return request.response().sendFile(file, res2 -> {
            if (res2.failed()) {
              context.fail(res2.cause());
            }
<<<<<<< HEAD
        ));
=======
          });
        }, null);
>>>>>>> a940aa01
      }
    }
  }

  @Override
  public StaticHandler setAllowRootFileSystemAccess(boolean allowRootFileSystemAccess) {
    this.allowRootFileSystemAccess = allowRootFileSystemAccess;
    return this;
  }

  @Override
  public StaticHandler setWebRoot(String webRoot) {
    setRoot(webRoot);
    return this;
  }

  @Override
  public StaticHandler setFilesReadOnly(boolean readOnly) {
    this.filesReadOnly = readOnly;
    return this;
  }

  @Override
  public StaticHandler setMaxAgeSeconds(long maxAgeSeconds) {
    if (maxAgeSeconds < 0) {
      throw new IllegalArgumentException("timeout must be >= 0");
    }
    this.maxAgeSeconds = maxAgeSeconds;
    return this;
  }

  @Override
  public StaticHandler setMaxCacheSize(int maxCacheSize) {
    if (maxCacheSize < 1) {
      throw new IllegalArgumentException("maxCacheSize must be >= 1");
    }
    this.maxCacheSize = maxCacheSize;
    return this;
  }

  @Override
  public StaticHandler setCachingEnabled(boolean enabled) {
    this.cachingEnabled = enabled;
    return this;
  }

  @Override
  public StaticHandler setDirectoryListing(boolean directoryListing) {
    this.directoryListing = directoryListing;
    return this;
  }

  @Override
  public StaticHandler setDirectoryTemplate(String directoryTemplate) {
    this.directoryTemplateResource = directoryTemplate;
    this.directoryTemplate = null;
    return this;
  }

  @Override
  public StaticHandler setEnableRangeSupport(boolean enableRangeSupport) {
    this.rangeSupport = enableRangeSupport;
    return this;
  }

  @Override
  public StaticHandler setIncludeHidden(boolean includeHidden) {
    this.includeHidden = includeHidden;
    return this;
  }

  @Override
  public StaticHandler setCacheEntryTimeout(long timeout) {
    if (timeout < 1) {
      throw new IllegalArgumentException("timeout must be >= 1");
    }
    this.cacheEntryTimeout = timeout;
    return this;
  }

  @Override
  public StaticHandler setIndexPage(String indexPage) {
    Objects.requireNonNull(indexPage);
    if (!indexPage.startsWith("/")) {
      indexPage = "/" + indexPage;
    }
    this.indexPage = indexPage;
    return this;
  }

  @Override
  public StaticHandler setAlwaysAsyncFS(boolean alwaysAsyncFS) {
    this.alwaysAsyncFS = alwaysAsyncFS;
    return this;
  }

  @Override
  public synchronized StaticHandler setEnableFSTuning(boolean enableFSTuning) {
    this.tuning = enableFSTuning;
    if (!tuning) {
      resetTuning();
    }
    return this;
  }

  @Override
  public StaticHandler setMaxAvgServeTimeNs(long maxAvgServeTimeNanoSeconds) {
    this.maxAvgServeTimeNanoSeconds = maxAvgServeTimeNanoSeconds;
    return this;
  }

  private Map<String, CacheEntry> propsCache() {
    if (propsCache == null) {
      propsCache = new LRUCache<>(maxCacheSize);
    }
    return propsCache;
  }

  private Date parseDate(String header) {
    try {
      return dateTimeFormatter.parse(header);
    } catch (ParseException e) {
      throw new VertxException(e);
    }
  }

  private String getFile(String path, RoutingContext context) {
    String file = webRoot + Utils.pathOffset(path, context);
    if (log.isTraceEnabled()) log.trace("File to serve is " + file);
    return file;
  }

  private void setRoot(String webRoot) {
    Objects.requireNonNull(webRoot);
    if (!allowRootFileSystemAccess) {
      for (File root : File.listRoots()) {
        if (webRoot.startsWith(root.getAbsolutePath())) {
          throw new IllegalArgumentException("root cannot start with '" + root.getAbsolutePath() + "'");
        }
      }
    }
    this.webRoot = webRoot;
  }

  private void sendDirectoryListing(String dir, RoutingContext context) {
    FileSystem fileSystem = context.vertx().fileSystem();
    HttpServerRequest request = context.request();

    fileSystem.readDir(dir, asyncResult -> {
      if (asyncResult.failed()) {
        context.fail(asyncResult.cause());
      } else {

        String accept = request.headers().get("accept");
        if (accept == null) {
          accept = "text/plain";
        }

        if (accept.contains("html")) {
          String normalizedDir = context.normalisedPath();
          if (!normalizedDir.endsWith("/")) {
            normalizedDir += "/";
          }

          String file;
          StringBuilder files = new StringBuilder("<ul id=\"files\">");

          List<String> list = asyncResult.result();
          Collections.sort(list);

          for (String s : list) {
            file = s.substring(s.lastIndexOf(File.separatorChar) + 1);
            // skip dot files
            if (!includeHidden && file.charAt(0) == '.') {
              continue;
            }
            files.append("<li><a href=\"");
            files.append(normalizedDir);
            files.append(file);
            files.append("\" title=\"");
            files.append(file);
            files.append("\">");
            files.append(file);
            files.append("</a></li>");
          }

          files.append("</ul>");

          // link to parent dir
          int slashPos = 0;
          for (int i = normalizedDir.length() - 2; i > 0; i--) {
            if (normalizedDir.charAt(i) == '/') {
              slashPos = i;
              break;
            }
          }

          String parent = "<a href=\"" + normalizedDir.substring(0, slashPos + 1) + "\">..</a>";

          request.response().putHeader("content-type", "text/html");
          request.response().end(
              directoryTemplate(context.vertx()).replace("{directory}", normalizedDir)
                  .replace("{parent}", parent)
                  .replace("{files}", files.toString()));
        } else if (accept.contains("json")) {
          String file;
          JsonArray json = new JsonArray();

          for (String s : asyncResult.result()) {
            file = s.substring(s.lastIndexOf(File.separatorChar) + 1);
            // skip dot files
            if (!includeHidden && file.charAt(0) == '.') {
              continue;
            }
            json.add(file);
          }
          request.response().putHeader("content-type", "application/json");
          request.response().end(json.encode());
        } else {
          String file;
          StringBuilder buffer = new StringBuilder();

          for (String s : asyncResult.result()) {
            file = s.substring(s.lastIndexOf(File.separatorChar) + 1);
            // skip dot files
            if (!includeHidden && file.charAt(0) == '.') {
              continue;
            }
            buffer.append(file);
            buffer.append('\n');
          }

          request.response().putHeader("content-type", "text/plain");
          request.response().end(buffer.toString());
        }
      }
    });
  }

  // TODO make this static and use Java8 DateTimeFormatter
  private final class CacheEntry {
    final FileProps props;
    long createDate;

    private CacheEntry(FileProps props, long createDate) {
      this.props = props;
      this.createDate = createDate;
    }

    // return true if there are conditional headers present and they match what is in the entry
    boolean shouldUseCached(HttpServerRequest request) {
      String ifModifiedSince = request.headers().get("if-modified-since");
      if (ifModifiedSince == null) {
        // Not a conditional request
        return false;
      }
      Date ifModifiedSinceDate = parseDate(ifModifiedSince);
      boolean modifiedSince = Utils.secondsFactor(props.lastModifiedTime()) > ifModifiedSinceDate.getTime();
      return !modifiedSince;
    }

    boolean isOutOfDate() {
      return System.currentTimeMillis() - createDate > cacheEntryTimeout;
    }

  }


}<|MERGE_RESOLUTION|>--- conflicted
+++ resolved
@@ -352,14 +352,6 @@
         // classloader (if any).
         final Long finalOffset = offset;
         final Long finalEnd = end;
-<<<<<<< HEAD
-        wrapInTCCLSwitch(() ->
-            request.response().sendFile(file, finalOffset, finalEnd + 1, res2 -> {
-              if (res2.failed()) {
-                context.fail(res2.cause());
-              }
-            }));
-=======
         wrapInTCCLSwitch(() -> {
           // guess content type
           String contentType = MimeMapping.getMimeTypeForFilename(file);
@@ -376,8 +368,7 @@
               context.fail(res2.cause());
             }
           });
-        }, null);
->>>>>>> a940aa01
+        });
       } else {
         // Wrap the sendFile operation into a TCCL switch, so the file resolver would find the file from the set
         // classloader (if any).
@@ -396,12 +387,7 @@
             if (res2.failed()) {
               context.fail(res2.cause());
             }
-<<<<<<< HEAD
         ));
-=======
-          });
-        }, null);
->>>>>>> a940aa01
       }
     }
   }
