package io.vertx.ext.web.api.contract.openapi3;

import io.vertx.core.Handler;
import io.vertx.core.MultiMap;
import io.vertx.core.eventbus.MessageConsumer;
import io.vertx.core.http.HttpClientOptions;
import io.vertx.core.http.HttpMethod;
import io.vertx.core.http.HttpServerOptions;
import io.vertx.core.json.JsonObject;
import io.vertx.ext.web.Router;
import io.vertx.ext.web.RoutingContext;
import io.vertx.ext.web.WebTestWithWebClientBase;
import io.vertx.ext.web.api.RequestParameters;
import io.vertx.ext.web.api.contract.RouterFactoryException;
import io.vertx.ext.web.api.contract.RouterFactoryOptions;
import io.vertx.ext.web.api.validation.ValidationException;
import io.vertx.ext.web.handler.BodyHandler;
import io.vertx.serviceproxy.ProxyHelper;
import io.vertx.serviceproxy.ServiceBinder;
import org.junit.Test;

import java.nio.file.Paths;
import java.util.List;
import java.util.concurrent.CountDownLatch;
import java.util.stream.Collectors;
import java.util.stream.Stream;

/**
 * This tests are about OpenAPI3RouterFactory behaviours
 * @author Francesco Guardiani @slinkydeveloper
 */
public class OpenAPI3RouterFactoryTest extends WebTestWithWebClientBase {

  private OpenAPI3RouterFactory routerFactory;

  private RouterFactoryOptions HANDLERS_TESTS_OPTIONS = new RouterFactoryOptions()
    .setRequireSecurityHandlers(false);

  private Handler<RoutingContext> generateFailureHandler(boolean expected) {
    return routingContext -> {
      Throwable failure = routingContext.failure();
      if (failure instanceof ValidationException) {
        if (!expected) {
          failure.printStackTrace();
        }
        routingContext.response().setStatusCode(400).setStatusMessage("failure:" + ((ValidationException) failure)
          .type().name()).end();
      } else {
        failure.printStackTrace();
        routingContext.response().setStatusCode(500).setStatusMessage("unknownfailure:" + failure.toString()).end();
      }
    };
  }

  private void startServer() throws InterruptedException {
    Router router = routerFactory.getRouter();
    server = vertx.createHttpServer(new HttpServerOptions().setPort(8080).setHost("localhost"));
    CountDownLatch latch = new CountDownLatch(1);
    server.requestHandler(router::accept).listen(onSuccess(res -> {
      latch.countDown();
    }));
    awaitLatch(latch);
  }

  private void stopServer() throws Exception {
    routerFactory = null;
    if (server != null) {
      CountDownLatch latch = new CountDownLatch(1);
      server.close((asyncResult) -> {
        assertTrue(asyncResult.succeeded());
        latch.countDown();
      });
      awaitLatch(latch);
    }
  }

  private void assertThrow(Runnable r, Class exception) {
    try {
      r.run();
      assertTrue(exception.getName() + " not thrown", false);
    } catch (Exception e) {
      assertTrue(exception.getName() + " not thrown. Thrown: " + e.getClass().getName(), e.getClass().equals(exception));
    }
  }

  private void assertNotThrow(Runnable r, Class exception) {
    try {
      r.run();
    } catch (Exception e) {
      assertFalse(exception.getName() + " not thrown. Thrown: " + e.getClass().getName(), e.getClass().equals(exception));
    }
  }

  private void assertNotThrow(Runnable r) {
    try {
      r.run();
    } catch (Exception e) {
      assertTrue("Exception " + e + " is thrown", false);
    }
  }

  @Override
  public void setUp() throws Exception {
    super.setUp();
    stopServer(); // Have to stop default server of WebTestBase
    client = vertx.createHttpClient(new HttpClientOptions().setDefaultPort(8080));
  }

  @Override
  public void tearDown() throws Exception {
    stopServer();
    if (client != null) {
      try {
        client.close();
      } catch (IllegalStateException e) {
      }
    }
    super.tearDown();
  }

  @Test
  public void loadSpecFromFile() throws Exception {
    CountDownLatch latch = new CountDownLatch(1);
    OpenAPI3RouterFactory.create(this.vertx, "src/test/resources/swaggers/router_factory_test.yaml",
      openAPI3RouterFactoryAsyncResult -> {
        assertTrue(openAPI3RouterFactoryAsyncResult.succeeded());
        assertNotNull(openAPI3RouterFactoryAsyncResult.result());
        latch.countDown();
      });
    awaitLatch(latch);
  }

  @Test
  public void failLoadSpecFromFile() throws Exception {
    CountDownLatch latch = new CountDownLatch(1);
    OpenAPI3RouterFactory.create(this.vertx, "src/test/resources/swaggers/aaa.yaml",
      openAPI3RouterFactoryAsyncResult -> {
        assertTrue(openAPI3RouterFactoryAsyncResult.failed());
        assertEquals(RouterFactoryException.class, openAPI3RouterFactoryAsyncResult.cause().getClass());
        assertEquals(RouterFactoryException.ErrorType.INVALID_SPEC_PATH, ((RouterFactoryException) openAPI3RouterFactoryAsyncResult.cause()).type());
        latch.countDown();
      });
    awaitLatch(latch);
  }

  @Test
  public void loadWrongSpecFromFile() throws Exception {
    CountDownLatch latch = new CountDownLatch(1);
    OpenAPI3RouterFactory.create(this.vertx, "src/test/resources/swaggers/bad_spec.yaml",
      openAPI3RouterFactoryAsyncResult -> {
        assertTrue(openAPI3RouterFactoryAsyncResult.failed());
        assertEquals(RouterFactoryException.class, openAPI3RouterFactoryAsyncResult.cause().getClass());
        assertEquals(RouterFactoryException.ErrorType.SPEC_INVALID, ((RouterFactoryException) openAPI3RouterFactoryAsyncResult.cause()).type());
        latch.countDown();
      });
    awaitLatch(latch);
  }

  @Test
  public void loadSpecFromURL() throws Exception {
    CountDownLatch latch = new CountDownLatch(1);
    OpenAPI3RouterFactory.create(this.vertx, "https://raw.githubusercontent.com/OAI/OpenAPI-Specification/master/examples/v3.0/petstore.yaml",
      openAPI3RouterFactoryAsyncResult -> {
        assertTrue(openAPI3RouterFactoryAsyncResult.succeeded());
        assertNotNull(openAPI3RouterFactoryAsyncResult.result());
        latch.countDown();
      });
    awaitLatch(latch);
  }

  @Test
  public void failLoadSpecFromURL() throws Exception {
    CountDownLatch latch = new CountDownLatch(1);
    OpenAPI3RouterFactory.create(this.vertx, "https://helloworld.com/spec.yaml",
      openAPI3RouterFactoryAsyncResult -> {
        assertTrue(openAPI3RouterFactoryAsyncResult.failed());
        assertEquals(RouterFactoryException.class, openAPI3RouterFactoryAsyncResult.cause().getClass());
        assertEquals(RouterFactoryException.ErrorType.INVALID_SPEC_PATH, ((RouterFactoryException) openAPI3RouterFactoryAsyncResult.cause()).type());
        latch.countDown();
      });
    awaitLatch(latch);
  }

  @Test
  public void mountHandlerTest() throws Exception {
    CountDownLatch latch = new CountDownLatch(1);
    OpenAPI3RouterFactory.create(this.vertx, "src/test/resources/swaggers/router_factory_test.yaml",
      openAPI3RouterFactoryAsyncResult -> {
        routerFactory = openAPI3RouterFactoryAsyncResult.result();
        routerFactory.setOptions(HANDLERS_TESTS_OPTIONS);

        routerFactory.addHandlerByOperationId("listPets", routingContext -> {
          routingContext
            .response()
            .setStatusCode(200)
            .setStatusMessage("OK")
            .end();
        });

        latch.countDown();
      });
    awaitLatch(latch);

    startServer();

    testRequest(HttpMethod.GET, "/pets", 200, "OK");
  }

  @Test
  public void mountFailureHandlerTest() throws Exception {
    CountDownLatch latch = new CountDownLatch(1);
    OpenAPI3RouterFactory.create(this.vertx, "src/test/resources/swaggers/router_factory_test.yaml",
      openAPI3RouterFactoryAsyncResult -> {
        routerFactory = openAPI3RouterFactoryAsyncResult.result();
        routerFactory.setOptions(HANDLERS_TESTS_OPTIONS);

        routerFactory
          .addHandlerByOperationId("listPets", routingContext -> routingContext.fail(null))
          .addFailureHandlerByOperationId("listPets", routingContext -> {
            routingContext
              .response()
              .setStatusCode(500)
              .setStatusMessage("ERROR")
              .end();
          });

        latch.countDown();
      });
    awaitLatch(latch);

    startServer();

    testRequest(HttpMethod.GET, "/pets", 500, "ERROR");
  }

  @Test
  public void mountMultipleHandlers() throws Exception {
    CountDownLatch latch = new CountDownLatch(1);
    OpenAPI3RouterFactory.create(this.vertx, "src/test/resources/swaggers/router_factory_test.yaml",
      openAPI3RouterFactoryAsyncResult -> {
        routerFactory = openAPI3RouterFactoryAsyncResult.result();
        routerFactory.setOptions(HANDLERS_TESTS_OPTIONS);

        routerFactory
          .addHandlerByOperationId("listPets", routingContext ->
            routingContext.put("message", "A").next()
          )
          .addHandlerByOperationId("listPets", routingContext -> {
            routingContext.put("message", routingContext.get("message") + "B");
            routingContext.fail(500);
          })
          .addFailureHandlerByOperationId("listPets", routingContext ->
            routingContext.put("message", routingContext.get("message") + "E").next()
          )
          .addFailureHandlerByOperationId("listPets", routingContext -> {
            routingContext
              .response()
              .setStatusCode(500)
              .setStatusMessage(routingContext.get("message"))
              .end();
          });

        latch.countDown();
      });
    awaitLatch(latch);

    startServer();

    testRequest(HttpMethod.GET, "/pets", 500, "ABE");
  }

  @Test
  public void mountSecurityHandlers() throws Exception {
    CountDownLatch latch = new CountDownLatch(1);
    OpenAPI3RouterFactory.create(this.vertx, "src/test/resources/swaggers/router_factory_test.yaml",
      openAPI3RouterFactoryAsyncResult -> {
        routerFactory = openAPI3RouterFactoryAsyncResult.result();
        routerFactory.setOptions(new RouterFactoryOptions().setRequireSecurityHandlers(true));

        routerFactory.addHandlerByOperationId("listPetsSecurity", routingContext -> {
          routingContext
            .response()
            .setStatusCode(200)
            .setStatusMessage(routingContext.get("first_level") + "-" +
              routingContext.get("second_level") + "-" + routingContext.get("third_level_one") +
              "-" + routingContext.get("third_level_two") + "-Done")
            .end();
        });

        routerFactory.addSecurityHandler("api_key",
          routingContext -> routingContext.put("first_level", "User").next()
        );

        routerFactory.addSecuritySchemaScopeValidator("second_api_key", "moderator",
          routingContext -> routingContext.put("second_level", "Moderator").next()
        );

        routerFactory.addSecuritySchemaScopeValidator("third_api_key", "admin",
          routingContext -> routingContext.put("third_level_one", "Admin").next()
        );

        routerFactory.addSecuritySchemaScopeValidator("third_api_key", "useless",
          routingContext -> routingContext.put("third_level_one", "Wrong!").next()
        );

        routerFactory.addSecuritySchemaScopeValidator("third_api_key", "super_admin",
          routingContext -> routingContext.put("third_level_two", "SuperAdmin").next()
        );

        latch.countDown();
      });
    awaitLatch(latch);

    startServer();

    testRequest(HttpMethod.GET, "/pets_security_test", 200, "User-Moderator-Admin-SuperAdmin-Done");
  }

  @Test
  public void requireSecurityHandler() throws Exception {
    CountDownLatch latch = new CountDownLatch(1);
    OpenAPI3RouterFactory.create(this.vertx, "src/test/resources/swaggers/router_factory_test.yaml",
      openAPI3RouterFactoryAsyncResult -> {
        routerFactory = openAPI3RouterFactoryAsyncResult.result();
        routerFactory.setOptions(new RouterFactoryOptions().setRequireSecurityHandlers(true));

        routerFactory.addHandlerByOperationId("listPets", routingContext -> {
          routingContext
            .response()
            .setStatusCode(200)
            .setStatusMessage(routingContext.get("message") + "OK")
            .end();
        });

        latch.countDown();
      });
    awaitLatch(latch);

    assertThrow(routerFactory::getRouter, RouterFactoryException.class);

    routerFactory.addSecurityHandler("api_key", routingContext -> routingContext.next());

    routerFactory.addSecurityHandler("second_api_key",
      routingContext -> routingContext.next()
    );

    routerFactory.addSecurityHandler("third_api_key",
      routingContext -> routingContext.next()
    );

    assertNotThrow(routerFactory::getRouter, RouterFactoryException.class);
  }

  @Test
  public void requireGlobalSecurityHandler() throws Exception {
    CountDownLatch latch = new CountDownLatch(1);
    OpenAPI3RouterFactory.create(this.vertx, "src/test/resources/swaggers/global_security_test.yaml",
      openAPI3RouterFactoryAsyncResult -> {
        routerFactory = openAPI3RouterFactoryAsyncResult.result();
        routerFactory.setOptions(new RouterFactoryOptions().setRequireSecurityHandlers(true));

        routerFactory.addHandlerByOperationId("listPets", routingContext -> {
          routingContext
            .response()
            .setStatusCode(200)
            .setStatusMessage(routingContext.get("message") + "-OK")
            .end();
        });

        latch.countDown();
      });
    awaitLatch(latch);

    assertThrow(routerFactory::getRouter, RouterFactoryException.class);

    routerFactory.addSecurityHandler("global_api_key",
      routingContext -> routingContext.put("message", "Global").next()
    );

    routerFactory.addSecurityHandler("api_key",
      routingContext -> routingContext.put("message", routingContext.get("message") +  "-Local").next()
    );

    startServer();

    testRequest(HttpMethod.GET, "/pets", 200, "Global-Local-OK");
  }

  @Test
  public void notRequireSecurityHandler() throws Exception {
    CountDownLatch latch = new CountDownLatch(1);
    OpenAPI3RouterFactory.create(this.vertx, "src/test/resources/swaggers/router_factory_test.yaml",
      openAPI3RouterFactoryAsyncResult -> {
        routerFactory = openAPI3RouterFactoryAsyncResult.result();
        routerFactory.setOptions(new RouterFactoryOptions().setRequireSecurityHandlers(false));

        routerFactory.addHandlerByOperationId("listPets", routingContext -> {
          routingContext
            .response()
            .setStatusCode(200)
            .setStatusMessage(routingContext.get("message") + "OK")
            .end();
        });

        latch.countDown();
      });
    awaitLatch(latch);

    assertNotThrow(() -> routerFactory.getRouter(), RouterFactoryException.class);
  }

  @Test
  public void mountValidationFailureHandler() throws Exception {
    CountDownLatch latch = new CountDownLatch(1);
    OpenAPI3RouterFactory.create(this.vertx, "src/test/resources/swaggers/router_factory_test.yaml",
      openAPI3RouterFactoryAsyncResult -> {
        routerFactory = openAPI3RouterFactoryAsyncResult.result();
        routerFactory.setOptions(HANDLERS_TESTS_OPTIONS);

        routerFactory.addHandlerByOperationId("listPets", routingContext -> {
          routingContext
            .response()
            .setStatusCode(200)
            .setStatusMessage(((RequestParameters) routingContext.get("parsedParameters")).queryParameter("limit").toString())
            .end();
        });

        latch.countDown();
      });
    awaitLatch(latch);

    startServer();

    testRequest(HttpMethod.GET, "/pets?limit=hello", 400, "Bad Request");
    testRequest(HttpMethod.GET, "/pets?limit=10", 200, "10");
  }

  @Test
  public void mountCustomValidationFailureHandler() throws Exception {
    CountDownLatch latch = new CountDownLatch(1);
    OpenAPI3RouterFactory.create(this.vertx, "src/test/resources/swaggers/router_factory_test.yaml",
      openAPI3RouterFactoryAsyncResult -> {
        routerFactory = openAPI3RouterFactoryAsyncResult.result();
        routerFactory.setOptions(HANDLERS_TESTS_OPTIONS
          .setValidationFailureHandler(routingContext ->
            routingContext
              .response()
              .setStatusCode(400)
              .setStatusMessage("Very very Bad Request")
              .end()
          )
        );

        routerFactory.addHandlerByOperationId("listPets", routingContext -> {
          routingContext
            .response()
            .setStatusCode(200)
            .setStatusMessage(((RequestParameters) routingContext.get("parsedParameters")).queryParameter("limit").toString())
            .end();
        });

        latch.countDown();
      });
    awaitLatch(latch);

    startServer();

    testRequest(HttpMethod.GET, "/pets?limit=hello", 400, "Very very Bad Request");
    testRequest(HttpMethod.GET, "/pets?limit=10", 200, "10");
  }

  @Test
  public void notMountValidationFailureHandler() throws Exception {
    CountDownLatch latch = new CountDownLatch(1);
    OpenAPI3RouterFactory.create(this.vertx, "src/test/resources/swaggers/router_factory_test.yaml",
      openAPI3RouterFactoryAsyncResult -> {
        routerFactory = openAPI3RouterFactoryAsyncResult.result();
        routerFactory.setOptions(
          new RouterFactoryOptions()
            .setRequireSecurityHandlers(false)
            .setMountValidationFailureHandler(false)
        );

        routerFactory.addHandlerByOperationId("listPets", routingContext -> {
          routingContext
            .response()
            .setStatusCode(200)
            .setStatusMessage(((RequestParameters) routingContext.get("parsedParameters")).queryParameter("limit").toString())
            .end();
        });

        routerFactory.addFailureHandlerByOperationId("listPets", routingContext -> {
          routingContext
            .response()
            .setStatusCode((routingContext.failure() instanceof ValidationException) ? 400 : 500)
            .setStatusMessage((routingContext.failure() instanceof ValidationException) ? "Very very Bad Request" : "Error")
            .end();
        });

        latch.countDown();
      });
    awaitLatch(latch);

    startServer();

    testRequest(HttpMethod.GET, "/pets?limit=hello", 400, "Very very Bad Request");
    testRequest(HttpMethod.GET, "/pets?limit=10", 200, "10");
  }


  @Test
  public void mountNotImplementedHandler() throws Exception {
    CountDownLatch latch = new CountDownLatch(1);
    OpenAPI3RouterFactory.create(this.vertx, "src/test/resources/swaggers/router_factory_test.yaml",
      openAPI3RouterFactoryAsyncResult -> {
        routerFactory = openAPI3RouterFactoryAsyncResult.result();
        routerFactory.setOptions(
          new RouterFactoryOptions()
            .setRequireSecurityHandlers(false)
            .setMountNotImplementedHandler(true)
        );

        latch.countDown();
      });
    awaitLatch(latch);

    startServer();

    testRequest(HttpMethod.GET, "/pets", 501, "Not Implemented");
  }

  @Test
  public void mountCustomNotImplementedHandler() throws Exception {
    CountDownLatch latch = new CountDownLatch(1);
    OpenAPI3RouterFactory.create(this.vertx, "src/test/resources/swaggers/router_factory_test.yaml",
      openAPI3RouterFactoryAsyncResult -> {
        routerFactory = openAPI3RouterFactoryAsyncResult.result();
        routerFactory.setOptions(
          new RouterFactoryOptions()
            .setMountNotImplementedHandler(true)
            .setRequireSecurityHandlers(false)
            .setNotImplementedFailureHandler(routingContext ->
              routingContext
                .response()
                .setStatusCode(501)
                .setStatusMessage("We are too lazy to implement this operation")
                .end()
              )
        );

        latch.countDown();
      });
    awaitLatch(latch);

    startServer();

    testRequest(HttpMethod.GET, "/pets", 501, "We are too lazy to implement this operation");
  }

  @Test
  public void notMountNotImplementedHandler() throws Exception {
    CountDownLatch latch = new CountDownLatch(1);
    OpenAPI3RouterFactory.create(this.vertx, "src/test/resources/swaggers/router_factory_test.yaml",
      openAPI3RouterFactoryAsyncResult -> {
        routerFactory = openAPI3RouterFactoryAsyncResult.result();
        routerFactory.setOptions(
          new RouterFactoryOptions()
            .setMountNotImplementedHandler(false)
        );

        latch.countDown();
      });
    awaitLatch(latch);

    startServer();

    testRequest(HttpMethod.GET, "/pets", 404, "Not Found");
  }

  @Test
  public void addGlobalHandlersTest() throws Exception {
    CountDownLatch latch = new CountDownLatch(1);
    OpenAPI3RouterFactory.create(this.vertx, "src/test/resources/swaggers/router_factory_test.yaml",
      openAPI3RouterFactoryAsyncResult -> {
        routerFactory = openAPI3RouterFactoryAsyncResult.result();
        routerFactory.setOptions(
          new RouterFactoryOptions()
            .setRequireSecurityHandlers(false)
            .addGlobalHandler(rc -> {
              rc.response().putHeader("header-from-global-handler", "some dummy data");
              rc.next();
            })
            .addGlobalHandler(rc -> {
              rc.response().putHeader("header-from-global-handler", "some more dummy data");
              rc.next();
            })
        );

        routerFactory.addHandlerByOperationId("listPets", routingContext -> {
          routingContext
            .response()
            .setStatusCode(200)
            .setStatusMessage("OK")
            .end();
        });

        latch.countDown();
      });
    awaitLatch(latch);

    startServer();

    testRequest(HttpMethod.GET, "/pets", null,
      response -> assertEquals(response.getHeader("header-from-global-handler"),
        "some more dummy data"), 200, "OK", null);
  }

  @Test
  public void consumesTest() throws Exception {
    CountDownLatch latch = new CountDownLatch(1);
    OpenAPI3RouterFactory.create(this.vertx, "src/test/resources/swaggers/produces_consumes_test.yaml",
      openAPI3RouterFactoryAsyncResult -> {
        routerFactory = openAPI3RouterFactoryAsyncResult.result();
        routerFactory.setOptions(new RouterFactoryOptions().setMountNotImplementedHandler(false));

        routerFactory.addHandlerByOperationId("consumesTest", routingContext -> {
          RequestParameters params = routingContext.get("parsedParameters");
          if (params.body() != null && params.body().isJsonObject()) {
            routingContext
              .response()
              .setStatusCode(200)
              .setStatusMessage("OK")
              .putHeader("Content-Type", "application/json")
              .end(params.body().getJsonObject().encode());
          } else {
            routingContext
              .response()
              .setStatusCode(200)
              .setStatusMessage("OK")
              .end();
          }
        });

        latch.countDown();
      });
    awaitLatch(latch);

    startServer();

    // Json consumes test
    JsonObject obj = new JsonObject("{\"name\":\"francesco\"}");
    testRequestWithJSON(HttpMethod.POST, "/consumesTest", obj, 200, "OK", obj);

    // Form consumes tests
    MultiMap form = MultiMap.caseInsensitiveMultiMap();
    form.add("name", "francesco");
    testRequestWithForm(HttpMethod.POST, "/consumesTest", FormType.FORM_URLENCODED, form, 200, "OK");
    testRequestWithForm(HttpMethod.POST, "/consumesTest", FormType.MULTIPART, form, 404, "Not Found");
  }

  @Test
  public void producesTest() throws Exception {
    CountDownLatch latch = new CountDownLatch(1);
    OpenAPI3RouterFactory.create(this.vertx, "src/test/resources/swaggers/produces_consumes_test.yaml",
      openAPI3RouterFactoryAsyncResult -> {
        routerFactory = openAPI3RouterFactoryAsyncResult.result();
        routerFactory.setOptions(new RouterFactoryOptions().setMountNotImplementedHandler(false));

        routerFactory.addHandlerByOperationId("producesTest", routingContext -> {
          if (((RequestParameters)routingContext.get("parsedParameters")).queryParameter("fail").getBoolean())
            routingContext.response().putHeader("content-type", "text/plain").setStatusCode(500).end("Hate it");
          else
            routingContext.response().setStatusCode(200).end("{}"); // ResponseContentTypeHandler does the job for me
        });

        latch.countDown();
      });
    awaitLatch(latch);

    startServer();

    List<String> acceptableContentTypes = Stream.of("application/json", "text/plain").collect(Collectors.toList());
    testRequestWithResponseContentTypeCheck(HttpMethod.GET, "/producesTest", 200, "application/json", acceptableContentTypes);
    testRequestWithResponseContentTypeCheck(HttpMethod.GET, "/producesTest?fail=true", 500, "text/plain", acceptableContentTypes);

  }

  @Test
  public void mountHandlersOrderTest() throws Exception {
    CountDownLatch latch = new CountDownLatch(1);
    OpenAPI3RouterFactory.create(this.vertx, "src/test/resources/swaggers/test_order_spec.yaml",
      openAPI3RouterFactoryAsyncResult -> {
        assertTrue(openAPI3RouterFactoryAsyncResult.succeeded());
        routerFactory = openAPI3RouterFactoryAsyncResult.result();
        routerFactory.setOptions(new RouterFactoryOptions().setMountNotImplementedHandler(false));

        routerFactory.addHandlerByOperationId("showSpecialProduct", routingContext ->
          routingContext.response().setStatusMessage("special").end()
        );
        routerFactory.addFailureHandlerByOperationId("showSpecialProduct", generateFailureHandler(false));

        routerFactory.addHandlerByOperationId("showProductById", routingContext -> {
          RequestParameters params = routingContext.get("parsedParameters");
          routingContext.response().setStatusMessage(params.pathParameter("id").getInteger().toString()).end();
        });
        routerFactory.addFailureHandlerByOperationId("showProductById", generateFailureHandler(false));

        latch.countDown();
    });
    awaitLatch(latch);

    startServer();

    testRequest(HttpMethod.GET, "/product/special", 200, "special");
    testRequest(HttpMethod.GET, "/product/123", 200, "123");

    stopServer();
  }

  @Test
  public void mountHandlerEncodedTest() throws Exception {
    CountDownLatch latch = new CountDownLatch(1);
    OpenAPI3RouterFactory.create(this.vertx, "src/test/resources/swaggers/router_factory_test.yaml",
      openAPI3RouterFactoryAsyncResult -> {
        routerFactory = openAPI3RouterFactoryAsyncResult.result();
        routerFactory.setOptions(HANDLERS_TESTS_OPTIONS);

        routerFactory.addHandlerByOperationId("encodedParamTest", routingContext -> {
          RequestParameters params = routingContext.get("parsedParameters");
          assertEquals("a:b", params.pathParameter("p1").toString());
          assertEquals("a:b", params.queryParameter("p2").toString());
          routingContext
            .response()
            .setStatusCode(200)
            .setStatusMessage(params.pathParameter("p1").toString())
            .end();
        });

        latch.countDown();
      });
    awaitLatch(latch);

    startServer();

    testRequest(HttpMethod.GET, "/foo/a%3Ab?p2=a%3Ab", 200, "a:b");
  }

    /**
     * Tests that user can supply customised BodyHandler
     * @throws Exception
     */
  @Test
  public void customBodyHandlerTest() throws Exception {
      try {
          CountDownLatch latch = new CountDownLatch(1);
          OpenAPI3RouterFactory.create(this.vertx, "src/test/resources/swaggers/upload_test.yaml",
                  openAPI3RouterFactoryAsyncResult -> {
                      try {
                          if (openAPI3RouterFactoryAsyncResult.succeeded()) {
                              routerFactory = openAPI3RouterFactoryAsyncResult.result();
                              routerFactory.setOptions(
                                      new RouterFactoryOptions()
                                              .setRequireSecurityHandlers(false)
                                              .setBodyHandler(BodyHandler.create("my-uploads"))
                              );

                              routerFactory.addHandlerByOperationId("upload", (h) -> {
                                  h.response().setStatusCode(201).end();
                              });
                          }
                          else {
                              fail(openAPI3RouterFactoryAsyncResult.cause());
                          }
                      }
                      finally {
                          latch.countDown();
                      }
                  });
          awaitLatch(latch);

          startServer();

          // We're not uploading a real file, just triggering BodyHandler
          MultiMap form = MultiMap.caseInsensitiveMultiMap();

          assertFalse(Paths.get("./my-uploads").toFile().exists());

          testRequestWithForm(HttpMethod.POST, "/upload", FormType.MULTIPART, form, 201, "Created");

          // BodyHandler should create this custom directory for us
          assertTrue(Paths.get("./my-uploads").toFile().exists());
      }
      finally {
          Paths.get("./my-uploads").toFile().deleteOnExit();
      }
  }

<<<<<<< HEAD
=======
  @Test
  public void serviceProxyIntegrationTest() throws Exception {
    TestService service = new TestServiceImpl(vertx);

    final ServiceBinder serviceBinder = new ServiceBinder(vertx).setAddress("someAddress");
    MessageConsumer<JsonObject> consumer = serviceBinder.register(TestService.class, service);

    CountDownLatch latch = new CountDownLatch(1);
    OpenAPI3RouterFactory.create(this.vertx, "src/test/resources/swaggers/router_factory_test.yaml",
      openAPI3RouterFactoryAsyncResult -> {
        routerFactory = openAPI3RouterFactoryAsyncResult.result();
        routerFactory.setOptions(HANDLERS_TESTS_OPTIONS);

        routerFactory.mountOperationToEventBus("testA", "someAddress");

        latch.countDown();
      });
    awaitLatch(latch);

    startServer();

    testRequestWithJSON(
      HttpMethod.POST,
      "/testA",
      new JsonObject().put("hello", "Ciao").put("name", "Francesco"),
      200,
      "OK",
      new JsonObject().put("result", "Ciao Francesco!")
    );

    consumer.unregister();
  }
>>>>>>> 235d99df
}<|MERGE_RESOLUTION|>--- conflicted
+++ resolved
@@ -2,7 +2,6 @@
 
 import io.vertx.core.Handler;
 import io.vertx.core.MultiMap;
-import io.vertx.core.eventbus.MessageConsumer;
 import io.vertx.core.http.HttpClientOptions;
 import io.vertx.core.http.HttpMethod;
 import io.vertx.core.http.HttpServerOptions;
@@ -15,8 +14,6 @@
 import io.vertx.ext.web.api.contract.RouterFactoryOptions;
 import io.vertx.ext.web.api.validation.ValidationException;
 import io.vertx.ext.web.handler.BodyHandler;
-import io.vertx.serviceproxy.ProxyHelper;
-import io.vertx.serviceproxy.ServiceBinder;
 import org.junit.Test;
 
 import java.nio.file.Paths;
@@ -794,40 +791,4 @@
           Paths.get("./my-uploads").toFile().deleteOnExit();
       }
   }
-
-<<<<<<< HEAD
-=======
-  @Test
-  public void serviceProxyIntegrationTest() throws Exception {
-    TestService service = new TestServiceImpl(vertx);
-
-    final ServiceBinder serviceBinder = new ServiceBinder(vertx).setAddress("someAddress");
-    MessageConsumer<JsonObject> consumer = serviceBinder.register(TestService.class, service);
-
-    CountDownLatch latch = new CountDownLatch(1);
-    OpenAPI3RouterFactory.create(this.vertx, "src/test/resources/swaggers/router_factory_test.yaml",
-      openAPI3RouterFactoryAsyncResult -> {
-        routerFactory = openAPI3RouterFactoryAsyncResult.result();
-        routerFactory.setOptions(HANDLERS_TESTS_OPTIONS);
-
-        routerFactory.mountOperationToEventBus("testA", "someAddress");
-
-        latch.countDown();
-      });
-    awaitLatch(latch);
-
-    startServer();
-
-    testRequestWithJSON(
-      HttpMethod.POST,
-      "/testA",
-      new JsonObject().put("hello", "Ciao").put("name", "Francesco"),
-      200,
-      "OK",
-      new JsonObject().put("result", "Ciao Francesco!")
-    );
-
-    consumer.unregister();
-  }
->>>>>>> 235d99df
 }