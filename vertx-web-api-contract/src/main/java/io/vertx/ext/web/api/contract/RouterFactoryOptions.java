--- conflicted
+++ resolved
@@ -67,11 +67,8 @@
   private boolean mountNotImplementedHandler;
   private boolean requireSecurityHandlers;
   private boolean mountResponseContentTypeHandler;
-<<<<<<< HEAD
   private BodyHandler bodyHandler;
-=======
   private List<Handler<RoutingContext>> globalHandlers;
->>>>>>> a0ab6d50
 
   public RouterFactoryOptions() {
     init();
@@ -89,11 +86,8 @@
     this.mountNotImplementedHandler = other.isMountNotImplementedHandler();
     this.requireSecurityHandlers = other.isRequireSecurityHandlers();
     this.mountResponseContentTypeHandler = other.isMountResponseContentTypeHandler();
-<<<<<<< HEAD
     this.bodyHandler = other.getBodyHandler();
-=======
     this.globalHandlers = other.getGlobalHandlers();
->>>>>>> a0ab6d50
   }
 
   public JsonObject toJson() {
@@ -109,11 +103,8 @@
     this.mountNotImplementedHandler = DEFAULT_MOUNT_NOT_IMPLEMENTED_HANDLER;
     this.requireSecurityHandlers = DEFAULT_REQUIRE_SECURITY_HANDLERS;
     this.mountResponseContentTypeHandler = DEFAULT_MOUNT_RESPONSE_CONTENT_TYPE_HANDLER;
-<<<<<<< HEAD
     this.bodyHandler = BodyHandler.create();
-=======
     this.globalHandlers = new ArrayList<>();
->>>>>>> a0ab6d50
   }
 
   public Handler<RoutingContext> getValidationFailureHandler() {
@@ -217,7 +208,6 @@
     return this;
   }
 
-<<<<<<< HEAD
   public BodyHandler getBodyHandler() {
     return bodyHandler;
   }
@@ -230,13 +220,16 @@
   @Fluent
   public RouterFactoryOptions setBodyHandler(BodyHandler bodyHandler) {
     this.bodyHandler = bodyHandler;
-=======
+    return this;
+  }
+
   public List<Handler<RoutingContext>> getGlobalHandlers() {
     return globalHandlers;
   }
 
   /**
-   * Add global handler to be applied prior to {@link io.vertx.ext.web.Router} being generated.
+   * Add global handler to be applied prior to {@link io.vertx.ext.web.Router} being generated. <br/>
+   * Please note that you should not add a body handler inside that list. If you want to modify the body handler, please use {@link RouterFactoryOptions#setBodyHandler(BodyHandler)}
    *
    * @param globalHandler
    * @return this object
@@ -244,7 +237,6 @@
   @Fluent
   public RouterFactoryOptions addGlobalHandler(Handler<RoutingContext> globalHandler) {
     this.globalHandlers.add(globalHandler);
->>>>>>> a0ab6d50
     return this;
   }
 }