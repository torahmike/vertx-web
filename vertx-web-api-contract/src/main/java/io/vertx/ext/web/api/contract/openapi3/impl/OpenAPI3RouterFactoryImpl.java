--- conflicted
+++ resolved
@@ -192,18 +192,14 @@
   @Override
   public Router getRouter() {
     Router router = Router.router(vertx);
-<<<<<<< HEAD
-    router.route().handler(options.getBodyHandler());
-=======
     Route globalRoute = router.route();
-    globalRoute.handler(BodyHandler.create());
+    globalRoute.handler(options.getBodyHandler());
 
     List<Handler<RoutingContext>> globalHandlers = this.getOptions().getGlobalHandlers();
     for (Handler<RoutingContext> globalHandler: globalHandlers) {
       globalRoute.handler(globalHandler);
     }
 
->>>>>>> a0ab6d50
     List<Handler<RoutingContext>> globalSecurityHandlers = securityHandlers
       .solveSecurityHandlers(spec.getSecurity(), this.getOptions().isRequireSecurityHandlers());
     for (OperationValue operation : operations.values()) {
